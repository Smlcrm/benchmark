from benchmarking_pipeline.models.arima_model import ARIMAModel
from benchmarking_pipeline.pipeline.data_loader import DataLoader
from benchmarking_pipeline.trainer.hyperparameter_tuning import HyperparameterTuner
from benchmarking_pipeline.pipeline.preprocessor import Preprocessor
from benchmarking_pipeline.models.seasonal_naive_model import SeasonalNaiveModel
from benchmarking_pipeline.models.exponential_smoothing_model import ExponentialSmoothingModel
from benchmarking_pipeline.models.prophet_model import ProphetModel
from benchmarking_pipeline.models.theta_model import ThetaModel
from benchmarking_pipeline.models.deepAR_model import DeepARModel
from benchmarking_pipeline.models.xgboost_model import XGBoostModel
from benchmarking_pipeline.models.random_forest_model import RandomForestModel
from benchmarking_pipeline.models.lstm_model import LSTMModel
from benchmarking_pipeline.models.croston_classic_model import CrostonClassicModel
from benchmarking_pipeline.models.lstm_model import LSTMModel
from benchmarking_pipeline.models.random_forest_model import RandomForestModel
import pandas as pd
import re
import numpy as np


def _extract_number_before_capital(freq_str):
    match = re.match(r'(\d+)?[A-Z]', freq_str)
    if match:
        return int(match.group(1)) if match.group(1) else 1
    else:
        raise ValueError(f"Invalid frequency string: {freq_str}")


def test_arima(all_australian_chunks):

  # FIRST MODEL: ARIMA
  arima_model = ARIMAModel({
    "p": -1,
    "d": -1,
    "q": -1,
    "target_col": "y",
    "exog_cols": None,
    "loss_functions": ["mae"],
    "primary_loss": "mae",
    "forecast_horizon": 100
  })

  arima_hyperparameter_tuner = HyperparameterTuner(arima_model,{
    "p": [0, 1, 2],
    "d": [0, 1],
    "q": [0, 1, 2]
    }, False)
  
  # Give the ARIMA model the first chunk to hyperparameter tune on
  validation_score_hyperparameter_tuple = arima_hyperparameter_tuner.hyperparameter_grid_search_several_time_series(all_australian_chunks)
  
  best_hyperparameters_dict = {
    "p": validation_score_hyperparameter_tuple[1][0], 
    "d": validation_score_hyperparameter_tuple[1][1], 
    "q": validation_score_hyperparameter_tuple[1][2]
    }
  print(f"Final Evaluation ARIMA australia: {arima_hyperparameter_tuner.final_evaluation(best_hyperparameters_dict, all_australian_chunks)}")
  print(f"Test Evaluation ARIMA australia: {arima_hyperparameter_tuner.final_evaluation({'p':0,'d':2,'q':0}, all_australian_chunks)}")
  print("ARIMA WORKS!")

def test_theta(all_australian_chunks):
  theta_model = ThetaModel({
    'sp':-1,
    "forecast_horizon": 100
    })

  theta_hyperparameter_tuner = HyperparameterTuner(theta_model, {
    'sp':[1,2,3,4]  
      }, False)
  
  validation_score_hyperparameter_tuple = theta_hyperparameter_tuner.hyperparameter_grid_search_several_time_series(all_australian_chunks)
  print(validation_score_hyperparameter_tuple)

  print(f"Testing the theta model's get_params(...) method:\n\n{theta_model.get_params()}")

  best_hyperparameters_dict = {
    "sp": validation_score_hyperparameter_tuple[1][0], 
    }
  print(f"Final Evaluation Theta australia: {theta_hyperparameter_tuner.final_evaluation(best_hyperparameters_dict, all_australian_chunks)}")
  print(f"Test Evaluation Theta australia: {theta_hyperparameter_tuner.final_evaluation({'sp':3,}, all_australian_chunks)}")
  print("Theta WORKS!")

def test_deep_ar(all_australian_chunks):
  deep_ar_model = DeepARModel({
    "hidden_size": 2,
    "rnn_layers" : 2,
    "dropout" : 0.1,
    "batch_size" : 1,
    "learning_rate" : 0.001,
    "target_col" : 'y',
    "feature_cols" : None,
    "forecast_horizon" : 100,
    "epochs": 1,
    "num_workers":4
  })

  deep_ar_hyperparameter_tuner = HyperparameterTuner(deep_ar_model, {
    'rnn_layers' : [2,3],
  }, False)

  shorten_australia = False
  if shorten_australia:
    for australian_chunk in all_australian_chunks:
      #print("train", pd.Series(australian_chunk.train.features[6300:].squeeze(),index=list(range(900))).shape)
      australian_chunk.train.features = pd.DataFrame({'y': australian_chunk.train.features[7000:].squeeze()})
      australian_chunk.train.features.reset_index()
      print("train", australian_chunk.train.features)
  

  time_series_dataset = all_australian_chunks[0]
  deep_ar_model.set_params(rnn_layers=2)
  target = time_series_dataset.train.features[deep_ar_model.target_col]
  validation_series = time_series_dataset.validation.features[deep_ar_model.target_col]
  start_date = time_series_dataset.metadata["start"]
  freq_str = time_series_dataset.metadata["freq"]
  first_capital_letter_finder = re.search(r'[A-Z]', freq_str)
  freq = first_capital_letter_finder.group()
  freq_coefficient = _extract_number_before_capital(freq_str)
  freq_offset = pd.tseries.frequencies.to_offset(freq)
  x_start_date = pd.to_datetime(start_date)
  y_start_date = x_start_date + (freq_coefficient * len(target) * freq_offset)

  """print("Starting training")
  trained_model = deep_ar_model.train(y_context=target, y_target=validation_series, y_start_date=y_start_date, x_start_date=x_start_date)
  print("Done training; starting predicting")
  model_predictions = trained_model.predict(y_context=target, y_target=validation_series)
  print("Done predicting; starting computing loss")
  train_loss = trained_model.compute_loss(time_series_dataset.validation.features[deep_ar_model.target_col], model_predictions)
  print(train_loss)
  print("Done computing loss")"""

  
  validation_score_hyperparameter_tuple = deep_ar_hyperparameter_tuner.hyperparameter_grid_search_several_time_series(all_australian_chunks)


  best_hyperparameters_dict = {
    "rnn_layers": validation_score_hyperparameter_tuple[1][0], 
    }
  

  
  print(f"Final Evaluation DeepAR australia: {deep_ar_hyperparameter_tuner.final_evaluation(best_hyperparameters_dict, all_australian_chunks)}")
  print(f"Test Evaluation DeepAR australia: {deep_ar_hyperparameter_tuner.final_evaluation({'rnn_layers':2,}, all_australian_chunks)}")
  print("Deep AR WORKS!")
  

def test_xgboost(all_australian_chunks):
  xgb_model = XGBoostModel({
    "lookback_window": 10,
    "forecast_horizon": 10,
    "model_params": {
      "n_estimators": 50,
      "max_depth": 5,
      "learning_rate": 0.1,
      "random_state": 42,
      "n_jobs": -1
    }
  })

  xgb_hyperparameter_tuner = HyperparameterTuner(xgb_model, {
    "lookback_window": [10],
    "model_params__n_estimators": [50],
    "model_params__max_depth": [3],
    "model_params__learning_rate": [0.01],
  }, False)

  validation_score_hyperparameter_tuple = xgb_hyperparameter_tuner.hyperparameter_grid_search_several_time_series(all_australian_chunks)

  best_hyperparameters_dict = {
    "lookback_window": validation_score_hyperparameter_tuple[1][0],
    "model_params__n_estimators": validation_score_hyperparameter_tuple[1][1],
    "model_params__max_depth": validation_score_hyperparameter_tuple[1][2],
    "model_params__learning_rate": validation_score_hyperparameter_tuple[1][3],
  }
  print(f"Final Evaluation XGBoost australia: {xgb_hyperparameter_tuner.final_evaluation(best_hyperparameters_dict, all_australian_chunks)}")
  print(f"Test Evaluation XGBoost australia: {xgb_hyperparameter_tuner.final_evaluation({'lookback_window': 10, 'model_params__n_estimators': 50, 'model_params__max_depth': 5, 'model_params__learning_rate': 0.1}, all_australian_chunks)}")
  print("XGBoost WORKS!")

def test_random_forest(all_australian_chunks):
    rf_model = RandomForestModel({
        "lookback_window": 10,
        "forecast_horizon": 5,
        
        "n_estimators": 50,
        "max_depth": 5,
        "random_state": 42,
        "n_jobs": -1

    })

    rf_hyperparameter_tuner = HyperparameterTuner(rf_model, {
        "lookback_window": [10, 20],
        "n_estimators": [10, 50],
        "max_depth": [3,7],
    }, False)

    validation_score_hyperparameter_tuple = rf_hyperparameter_tuner.hyperparameter_grid_search_several_time_series(all_australian_chunks)

    best_hyperparameters_dict = {
        "lookback_window": validation_score_hyperparameter_tuple[1][0],
        "n_estimators": validation_score_hyperparameter_tuple[1][1],
        "max_depth": validation_score_hyperparameter_tuple[1][2],
    }
    print(f"Final Evaluation Random Forest australia: {rf_hyperparameter_tuner.final_evaluation(best_hyperparameters_dict, all_australian_chunks)}")
    print(f"Test Evaluation Random Forest australia: {rf_hyperparameter_tuner.final_evaluation({'lookback_window': 10, 'model_params__n_estimators': 50, 'model_params__max_depth': 5}, all_australian_chunks)}")
    print("Random Forest WORKS!")

def test_prophet(all_australian_chunks):

    prophet_model = ProphetModel({
        "model_params": {
            "seasonality_mode": "additive",
            "changepoint_prior_scale": 0.05,
            "seasonality_prior_scale": 10.0,
            "yearly_seasonality": True,
            "weekly_seasonality": True,
            "daily_seasonality": False,
        }
    })

    prophet_hyperparameter_tuner = HyperparameterTuner(prophet_model, {
        "seasonality_mode": ["additive", "multiplicative"],
        "changepoint_prior_scale": [0.001, 0.01, 0.1, 0.5],
        "seasonality_prior_scale": [0.01, 0.1, 1.0, 10.0],
    }, "prophet")

    validation_score_hyperparameter_tuple = prophet_hyperparameter_tuner.hyperparameter_grid_search_several_time_series(all_australian_chunks)

    best_hyperparameters_dict = {
        "seasonality_mode": validation_score_hyperparameter_tuple[1][0],
        "changepoint_prior_scale": validation_score_hyperparameter_tuple[1][1],
        "seasonality_prior_scale": validation_score_hyperparameter_tuple[1][2],
    }
    print(f"Final Evaluation Prophet australia: {prophet_hyperparameter_tuner.final_evaluation(best_hyperparameters_dict, all_australian_chunks)}")
    print(f"Test Evaluation Prophet australia: {prophet_hyperparameter_tuner.final_evaluation({'seasonality_mode': 'additive', 'changepoint_prior_scale': 0.05, 'seasonality_prior_scale': 10.0}, all_australian_chunks)}")
    print("Prophet WORKS!")


def test_croston_classic(all_australian_chunks):
    y_train = np.array([0, 0, 5, 0, 0, 0, 3, 0, 2, 0, 0, 0, 4, 0, 0, 0, 0, 6, 0, 0, 1, 4, 0, 0, 5, 19, 0, 0, 0])
    y_target = np.zeros(5)  # Forecast 5 steps ahead

    croston_model = CrostonClassicModel({
        "alpha": 0.1,
        "target_col": "y",
        "loss_functions": ["mae"],
        "primary_loss": "mae",
        "forecast_horizon": 5
    })

    croston_model.train(y_context=y_train)
    preds = croston_model.predict(y_context=y_train, y_target=y_target)
    print("Synthetic Croston predictions:", preds.flatten())
    print("Model summary:", croston_model.get_model_summary())

def test_lstm(all_australian_chunks):
    # LSTM model configuration
    lstm_model = LSTMModel({
        "units": 32,
        "layers": 1,
        "dropout": 0.1,
        "learning_rate": 0.001,
        "batch_size": 16,
        "epochs": 20,
        "sequence_length": 20,
        "target_col": "y",
        "loss_functions": ["mae"],
        "primary_loss": "mae",
        "forecast_horizon": 10
    })

    lstm_hyperparameter_tuner = HyperparameterTuner(lstm_model, {
        "units": [32],
        "layers": [1],
    }, False)

    validation_score_hyperparameter_tuple = lstm_hyperparameter_tuner.hyperparameter_grid_search_several_time_series(all_australian_chunks)

    best_hyperparameters_dict = {
        "units": validation_score_hyperparameter_tuple[1][0],
        "layers": validation_score_hyperparameter_tuple[1][1]
    }

    print(f"Final Evaluation LSTM australia: {lstm_hyperparameter_tuner.final_evaluation(best_hyperparameters_dict, all_australian_chunks)}")
    print(f"Test Evaluation LSTM australia: {lstm_hyperparameter_tuner.final_evaluation({'units': 32, 'layers': 2}, all_australian_chunks)}")
    print("LSTM WORKS!")

if __name__ == "__main__":
  print("Model testing suite!")
  australian_dataloader = DataLoader({"dataset" : {
<<<<<<< HEAD
    "path": "/Users/aryannair/smlcrm-benchmark/benchmarking_pipeline/datasets/australian_electricity_demand",
=======
    "path": "/Users/chenk/benchmark/benchmarking_pipeline/datasets/australian_electricity_demand",
>>>>>>> 08442954
    "name": "australian_electricity_demand",
    "split_ratio" : [0.8, 0.1, 0.1]
    }})
  single_chunk = australian_dataloader.load_single_chunk(1)
  all_australian_chunks = australian_dataloader.load_several_chunks(2)

  # Preprocess the data with default params
  preprocessor = Preprocessor({"dataset":
                               {"normalize":False}
                               }) # by default interpolate missing values
  single_chunk = preprocessor.preprocess(single_chunk).data
  all_australian_chunks = [preprocessor.preprocess(chunk).data for chunk in all_australian_chunks]


  # test_arima(all_australian_chunks)
  # test_seasonal_naive(all_australian_chunks)
<<<<<<< HEAD
  #test_theta(all_australian_chunks)
=======
  # test_theta(all_australian_chunks)
>>>>>>> 08442954
  # test_deep_ar(all_australian_chunks)
  # test_xgboost(all_australian_chunks)
  test_random_forest(all_australian_chunks)
  # test_prophet(all_australian_chunks)
  # test_lstm(all_australian_chunks)
  test_croston_classic(all_australian_chunks)


<|MERGE_RESOLUTION|>--- conflicted
+++ resolved
@@ -288,11 +288,7 @@
 if __name__ == "__main__":
   print("Model testing suite!")
   australian_dataloader = DataLoader({"dataset" : {
-<<<<<<< HEAD
     "path": "/Users/aryannair/smlcrm-benchmark/benchmarking_pipeline/datasets/australian_electricity_demand",
-=======
-    "path": "/Users/chenk/benchmark/benchmarking_pipeline/datasets/australian_electricity_demand",
->>>>>>> 08442954
     "name": "australian_electricity_demand",
     "split_ratio" : [0.8, 0.1, 0.1]
     }})
@@ -309,12 +305,8 @@
 
   # test_arima(all_australian_chunks)
   # test_seasonal_naive(all_australian_chunks)
-<<<<<<< HEAD
-  #test_theta(all_australian_chunks)
-=======
   # test_theta(all_australian_chunks)
->>>>>>> 08442954
-  # test_deep_ar(all_australian_chunks)
+  # # test_deep_ar(all_australian_chunks)
   # test_xgboost(all_australian_chunks)
   test_random_forest(all_australian_chunks)
   # test_prophet(all_australian_chunks)
